--- conflicted
+++ resolved
@@ -1,389 +1,384 @@
-// Copyright (c) Microsoft Corporation. All rights reserved.
-// Licensed under the MIT License.
-
-using System;
-using System.Collections.Generic;
-using System.IO;
-using System.Linq;
-using System.Text;
-using System.Threading;
-using System.Threading.Tasks;
-using Microsoft.Bot.Builder;
-using Microsoft.Bot.Builder.Dialogs;
-using Microsoft.Bot.Schema;
-using Microsoft.Extensions.Logging;
-using Newtonsoft.Json;
-using Newtonsoft.Json.Linq;
-
-namespace Microsoft.BotBuilderSamples
-{
-    /// <summary>
-    /// Main entry point and orchestration for bot.
-    /// </summary>
-    public class BasicBot : IBot
-    {
-        // Supported LUIS Intents
-        public const string GreetingIntent = "Greeting";
-        public const string CancelIntent = "Cancel";
-        public const string HelpIntent = "Help";
-        public const string NoneIntent = "None";
-        public const string BuyIntent = "주식매수";
-        public const string SellIntent = "주식매도";
-        public const string ModifyIntent = "주식정정";
-        
-        /// <summary>
-        /// Key in the bot config (.bot file) for the LUIS instance.
-        /// In the .bot file, multiple instances of LUIS can be configured.
-        /// </summary>
-        public static readonly string LuisConfiguration = "BasicBotLuisApplication";
-
-        private readonly IStatePropertyAccessor<GreetingState> _greetingStateAccessor;
-        private readonly IStatePropertyAccessor<DialogState> _dialogStateAccessor;
-        private readonly UserState _userState;
-        private readonly ConversationState _conversationState;
-        private readonly BotServices _services;
-
-        /// <summary>
-        /// Initializes a new instance of the <see cref="BasicBot"/> class.
-        /// </summary>
-        /// <param name="botServices">Bot services.</param>
-        /// <param name="accessors">Bot State Accessors.</param>
-        public BasicBot(BotServices services, UserState userState, ConversationState conversationState, ILoggerFactory loggerFactory)
-        {
-            Encoding.RegisterProvider(CodePagesEncodingProvider.Instance);
-
-            _services = services ?? throw new ArgumentNullException(nameof(services));
-            _userState = userState ?? throw new ArgumentNullException(nameof(userState));
-            _conversationState = conversationState ?? throw new ArgumentNullException(nameof(conversationState));
-
-            _greetingStateAccessor = _userState.CreateProperty<GreetingState>(nameof(GreetingState));
-            _dialogStateAccessor = _conversationState.CreateProperty<DialogState>(nameof(DialogState));
-
-            // Verify LUIS configuration.
-            if (!_services.LuisServices.ContainsKey(LuisConfiguration))
-            {
-                throw new InvalidOperationException($"The bot configuration does not contain a service type of `luis` with the id `{LuisConfiguration}`.");
-            }
-
-            Dialogs = new DialogSet(_dialogStateAccessor);
-            Dialogs.Add(new GreetingDialog(_greetingStateAccessor, loggerFactory));
-        }
-
-        private DialogSet Dialogs { get; set; }
-
-        /// <summary>
-        /// Run every turn of the conversation. Handles orchestration of messages.
-        /// </summary>
-        /// <param name="turnContext">Bot Turn Context.</param>
-        /// <param name="cancellationToken">Task CancellationToken.</param>
-        /// <returns>A <see cref="Task"/> representing the asynchronous operation.</returns>
-        public async Task OnTurnAsync(ITurnContext turnContext, CancellationToken cancellationToken)
-        {
-            var activity = turnContext.Activity;
-
-            // Create a dialog context
-            var dc = await Dialogs.CreateContextAsync(turnContext);
-
-            if (activity.Type == ActivityTypes.Message)
-            {
-                // Perform a call to LUIS to retrieve results for the current activity message.
-                var luisResults = await _services.LuisServices[LuisConfiguration].RecognizeAsync(dc.Context, cancellationToken);
-
-                // If any entities were updated, treat as interruption.
-                // For example, "no my name is tony" will manifest as an update of the name to be "tony".
-                var topScoringIntent = luisResults?.GetTopScoringIntent();
-
-                var topIntent = topScoringIntent.Value.intent;
-
-                // update greeting state with any entities captured
-                await UpdateGreetingState(luisResults, dc.Context);
-
-                // Handle conversation interrupts first.
-                var interrupted = await IsTurnInterruptedAsync(dc, topIntent);
-                if (interrupted)
-                {
-                    // Bypass the dialog.
-                    // Save state before the next turn.
-                    await _conversationState.SaveChangesAsync(turnContext);
-                    await _userState.SaveChangesAsync(turnContext);
-                    return;
-                }
-
-                // Continue the current dialog
-                var dialogResult = await dc.ContinueDialogAsync();
-
-                // See if LUIS found and used an entity to determine user intent.
-                var entityFound = ParseLuisForEntities(luisResults);
-
-                // if no one has responded,
-                if (!dc.Context.Responded)
-                {
-                    // examine results from active dialog
-                    switch (dialogResult.Status)
-                    {
-                        case DialogTurnStatus.Empty:
-                            switch (topIntent)
-                            {
-                                case GreetingIntent:
-                                    await dc.BeginDialogAsync(nameof(GreetingDialog));
-                                    break;
-
-                                case NoneIntent:
-                                default:
-                                    // Help or no intent identified, either way, let's provide some help.
-                                    // to the user
-                                    await dc.Context.SendActivityAsync("I didn't understand what you just said to me.");
-                                    break;
-
-                                case BuyIntent:
-                                    await dc.Context.SendActivityAsync(topIntent);
-
-                                    // Inform the user if LUIS used an entity.
-                                    if (entityFound.ToString() != string.Empty)
-                                    {
-                                        await turnContext.SendActivityAsync($"==>LUIS Entity Found: {entityFound}\n");
-                                    }
-                                    else
-                                    {
-                                        await turnContext.SendActivityAsync($"==>No LUIS Entities Found.\n");
-                                    }
-
-                                    var buyCard = CreateAdaptiveCardAttachment(@".\Dialogs\BuyIntent\Resources\buyCard.json");
-                                    var response = CreateResponse(activity, buyCard);
-                                    await dc.Context.SendActivityAsync(response);
-
-                                    break;
-
-                                case SellIntent:
-                                    await dc.Context.SendActivityAsync(topIntent);
-                                    break;
-                            }
-                            break;
-
-                        case DialogTurnStatus.Waiting:
-                            // The active dialog is waiting for a response from the user, so do nothing.
-                            break;
-
-                        case DialogTurnStatus.Complete:
-                            await dc.EndDialogAsync();
-                            break;
-
-                        default:
-                            await dc.CancelAllDialogsAsync();
-                            break;
-                    }
-                }
-            }
-            else if (activity.Type == ActivityTypes.ConversationUpdate)
-            {
-                if (activity.MembersAdded != null)
-                {
-                    // Iterate over all new members added to the conversation.
-                    foreach (var member in activity.MembersAdded)
-                    {
-                        // Greet anyone that was not the target (recipient) of this message.
-                        // To learn more about Adaptive Cards, see https://aka.ms/msbot-adaptivecards for more details.
-                        if (member.Id != activity.Recipient.Id)
-                        {
-                            var welcomeCard = CreateAdaptiveCardAttachment(@".\Dialogs\Welcome\Resources\welcomeCard.json");
-                            var response = CreateResponse(activity, welcomeCard);
-                            await dc.Context.SendActivityAsync(response);
-                        }
-                    }
-                }
-            }
-
-            await _conversationState.SaveChangesAsync(turnContext);
-            await _userState.SaveChangesAsync(turnContext);
-        }
-
-        // Determine if an interruption has occurred before we dispatch to any active dialog.
-        private async Task<bool> IsTurnInterruptedAsync(DialogContext dc, string topIntent)
-        {
-            // See if there are any conversation interrupts we need to handle.
-            if (topIntent.Equals(CancelIntent))
-            {
-                if (dc.ActiveDialog != null)
-                {
-                    await dc.CancelAllDialogsAsync();
-                    await dc.Context.SendActivityAsync("Ok. I've canceled our last activity.");
-                }
-                else
-                {
-                    await dc.Context.SendActivityAsync("I don't have anything to cancel.");
-                }
-
-                return true;        // Handled the interrupt.
-            }
-
-            if (topIntent.Equals(HelpIntent))
-            {
-                await dc.Context.SendActivityAsync("Let me try to provide some help.");
-                await dc.Context.SendActivityAsync("I understand greetings, being asked for help, or being asked to cancel what I am doing.");
-                if (dc.ActiveDialog != null)
-                {
-                    await dc.RepromptDialogAsync();
-                }
-
-                return true;        // Handled the interrupt.
-            }
-
-            return false;           // Did not handle the interrupt.
-        }
-
-        // Create an attachment message response.
-        private Activity CreateResponse(Activity activity, Attachment attachment)
-        {
-            var response = activity.CreateReply();
-            response.Attachments = new List<Attachment>() { attachment };
-            return response;
-        }
-
-        // Load attachment from file.
-        private Attachment CreateAdaptiveCardAttachment(string JsonDirectory)
-        {
-<<<<<<< HEAD
-            var adaptiveCard = File.ReadAllText(JsonDirectory, Encoding.GetEncoding(51949));        //51949: euc-kr
-=======
-            var adaptiveCard = File.ReadAllText(@".\Dialogs\Welcome\Resources\welcomeCard.json");
-            
->>>>>>> e7128b1f
-            return new Attachment()
-            {
-                ContentType = "application/vnd.microsoft.card.adaptive",
-                Content = JsonConvert.DeserializeObject(adaptiveCard),
-            };
-        }
-
-        /// <summary>
-        /// Helper function to update greeting state with entities returned by LUIS.
-        /// </summary>
-        /// <param name="luisResult">LUIS recognizer <see cref="RecognizerResult"/>.</param>
-        /// <param name="turnContext">A <see cref="ITurnContext"/> containing all the data needed
-        /// for processing this conversation turn.</param>
-        /// <returns>A task that represents the work queued to execute.</returns>
-        private async Task UpdateGreetingState(RecognizerResult luisResult, ITurnContext turnContext)
-        {
-            if (luisResult.Entities != null && luisResult.Entities.HasValues)
-            {
-                // Get latest GreetingState
-                var greetingState = await _greetingStateAccessor.GetAsync(turnContext, () => new GreetingState());
-                var entities = luisResult.Entities;
-
-                // Supported LUIS Entities
-                string[] userNameEntities = { "userName", "userName_patternAny" };
-                string[] userLocationEntities = { "userLocation", "userLocation_patternAny" };
-
-                // Update any entities
-                // Note: Consider a confirm dialog, instead of just updating.
-                foreach (var name in userNameEntities)
-                {
-                    // Check if we found valid slot values in entities returned from LUIS.
-                    if (entities[name] != null)
-                    {
-                        // Capitalize and set new user name.
-                        var newName = (string)entities[name][0];
-                        greetingState.Name = char.ToUpper(newName[0]) + newName.Substring(1);
-                        break;
-                    }
-                }
-
-                foreach (var city in userLocationEntities)
-                {
-                    if (entities[city] != null)
-                    {
-                        // Capitalize and set new city.
-                        var newCity = (string)entities[city][0];
-                        greetingState.City = char.ToUpper(newCity[0]) + newCity.Substring(1);
-                        break;
-                    }
-                }
-
-                // Set the new values into state.
-                await _greetingStateAccessor.SetAsync(turnContext, greetingState);
-            }
-        }
-
-        private string ParseLuisForEntities(RecognizerResult recognizerResult)
-        {
-            var result = string.Empty;
-
-            // recognizerResult.Entities returns type JObject.
-            foreach (var entity in recognizerResult.Entities)
-            {
-                // Parse JObject for a known entity types: Appointment, Meeting, and Schedule.
-                var stockPrice = JObject.Parse(entity.Value.ToString())["단가"];
-                var stockQuantity = JObject.Parse(entity.Value.ToString())["수량"];
-                var stockName = JObject.Parse(entity.Value.ToString())["종목"];
-                
-                var token = entity.Value.ToString();
-                dynamic d = JsonConvert.DeserializeObject<dynamic>(token);
-                if (d.수량[0] != null)
-                {
-                    Console.WriteLine(d.수량[0].text);
-                    result += d.수량[0].text;
-                    Console.WriteLine("==========");
-                }
-
-                if (d.종목[0] != null)
-                {
-                    Console.WriteLine(d.종목[0].text);
-                    result += d.종목[0].text;
-                    Console.WriteLine("==========");
-                }
-                return result;
-                /*
-                // We will return info on the first entity found.
-                if (stockPrice != null)
-                {
-                    // use JsonConvert to convert entity.Value to a dynamic object.
-                    dynamic o = JsonConvert.DeserializeObject<dynamic>(entity.Value.ToString());
-                    if (o.단가[0] != null)
-                    {
-                        // Find and return the entity type and score.
-                        var entType = o.단가[0].type;
-                        var entScore = o.단가[0].score;
-                        result = "단가Entity: " + entType + ", Score: " + entScore + ".";
-
-                        return result;
-                    }
-                }
-
-                if (stockQuantity != null)
-                {
-                    // use JsonConvert to convert entity.Value to a dynamic object.
-                    dynamic o = JsonConvert.DeserializeObject<dynamic>(entity.Value.ToString());
-                    if (o.수량[0] != null)
-                    {
-                        // Find and return the entity type and score.
-                        var entType = o.수량[0].type;
-                        var entScore = o.수량[0].score;
-                        var entValue = o.수량[0].text;
-                        result = "수량Entity: " + entType + ", Score: " + entScore + ", Value: " + entValue + ", json: " + o.수량[0] + "\n";
-
-                        return result;
-                    }
-                }
-
-                if (stockName != null)
-                {
-                    // use JsonConvert to convert entity.Value to a dynamic object.
-                    dynamic o = JsonConvert.DeserializeObject<dynamic>(entity.Value.ToString());
-                    if (o.종목[0] != null)
-                    {
-                        // Find and return the entity type and score.
-                        var entType = o.종목[0].type;
-                        var entScore = o.종목[0].score;
-                        var entValue = o.종목[0].text;
-                        result = "종목Entity: " + entType + ", Score: " + entScore + ", Value: " + entValue + ", json: " + o.종목[0] + "\n";
-
-                        return result;
-                    }
-                }
-                */
-            }
-            // No entities were found, empty string returned.
-            return result;
-        }
-    }
-}
+// Copyright (c) Microsoft Corporation. All rights reserved.
+// Licensed under the MIT License.
+
+using System;
+using System.Collections.Generic;
+using System.IO;
+using System.Linq;
+using System.Text;
+using System.Threading;
+using System.Threading.Tasks;
+using Microsoft.Bot.Builder;
+using Microsoft.Bot.Builder.Dialogs;
+using Microsoft.Bot.Schema;
+using Microsoft.Extensions.Logging;
+using Newtonsoft.Json;
+using Newtonsoft.Json.Linq;
+
+namespace Microsoft.BotBuilderSamples
+{
+    /// <summary>
+    /// Main entry point and orchestration for bot.
+    /// </summary>
+    public class BasicBot : IBot
+    {
+        // Supported LUIS Intents
+        public const string GreetingIntent = "Greeting";
+        public const string CancelIntent = "Cancel";
+        public const string HelpIntent = "Help";
+        public const string NoneIntent = "None";
+        public const string BuyIntent = "주식매수";
+        public const string SellIntent = "주식매도";
+        public const string ModifyIntent = "주식정정";
+        
+        /// <summary>
+        /// Key in the bot config (.bot file) for the LUIS instance.
+        /// In the .bot file, multiple instances of LUIS can be configured.
+        /// </summary>
+        public static readonly string LuisConfiguration = "BasicBotLuisApplication";
+
+        private readonly IStatePropertyAccessor<GreetingState> _greetingStateAccessor;
+        private readonly IStatePropertyAccessor<DialogState> _dialogStateAccessor;
+        private readonly UserState _userState;
+        private readonly ConversationState _conversationState;
+        private readonly BotServices _services;
+
+        /// <summary>
+        /// Initializes a new instance of the <see cref="BasicBot"/> class.
+        /// </summary>
+        /// <param name="botServices">Bot services.</param>
+        /// <param name="accessors">Bot State Accessors.</param>
+        public BasicBot(BotServices services, UserState userState, ConversationState conversationState, ILoggerFactory loggerFactory)
+        {
+            Encoding.RegisterProvider(CodePagesEncodingProvider.Instance);
+
+            _services = services ?? throw new ArgumentNullException(nameof(services));
+            _userState = userState ?? throw new ArgumentNullException(nameof(userState));
+            _conversationState = conversationState ?? throw new ArgumentNullException(nameof(conversationState));
+
+            _greetingStateAccessor = _userState.CreateProperty<GreetingState>(nameof(GreetingState));
+            _dialogStateAccessor = _conversationState.CreateProperty<DialogState>(nameof(DialogState));
+
+            // Verify LUIS configuration.
+            if (!_services.LuisServices.ContainsKey(LuisConfiguration))
+            {
+                throw new InvalidOperationException($"The bot configuration does not contain a service type of `luis` with the id `{LuisConfiguration}`.");
+            }
+
+            Dialogs = new DialogSet(_dialogStateAccessor);
+            Dialogs.Add(new GreetingDialog(_greetingStateAccessor, loggerFactory));
+        }
+
+        private DialogSet Dialogs { get; set; }
+
+        /// <summary>
+        /// Run every turn of the conversation. Handles orchestration of messages.
+        /// </summary>
+        /// <param name="turnContext">Bot Turn Context.</param>
+        /// <param name="cancellationToken">Task CancellationToken.</param>
+        /// <returns>A <see cref="Task"/> representing the asynchronous operation.</returns>
+        public async Task OnTurnAsync(ITurnContext turnContext, CancellationToken cancellationToken)
+        {
+            var activity = turnContext.Activity;
+
+            // Create a dialog context
+            var dc = await Dialogs.CreateContextAsync(turnContext);
+
+            if (activity.Type == ActivityTypes.Message)
+            {
+                // Perform a call to LUIS to retrieve results for the current activity message.
+                var luisResults = await _services.LuisServices[LuisConfiguration].RecognizeAsync(dc.Context, cancellationToken);
+
+                // If any entities were updated, treat as interruption.
+                // For example, "no my name is tony" will manifest as an update of the name to be "tony".
+                var topScoringIntent = luisResults?.GetTopScoringIntent();
+
+                var topIntent = topScoringIntent.Value.intent;
+
+                // update greeting state with any entities captured
+                await UpdateGreetingState(luisResults, dc.Context);
+
+                // Handle conversation interrupts first.
+                var interrupted = await IsTurnInterruptedAsync(dc, topIntent);
+                if (interrupted)
+                {
+                    // Bypass the dialog.
+                    // Save state before the next turn.
+                    await _conversationState.SaveChangesAsync(turnContext);
+                    await _userState.SaveChangesAsync(turnContext);
+                    return;
+                }
+
+                // Continue the current dialog
+                var dialogResult = await dc.ContinueDialogAsync();
+
+                // See if LUIS found and used an entity to determine user intent.
+                var entityFound = ParseLuisForEntities(luisResults);
+
+                // if no one has responded,
+                if (!dc.Context.Responded)
+                {
+                    // examine results from active dialog
+                    switch (dialogResult.Status)
+                    {
+                        case DialogTurnStatus.Empty:
+                            switch (topIntent)
+                            {
+                                case GreetingIntent:
+                                    await dc.BeginDialogAsync(nameof(GreetingDialog));
+                                    break;
+
+                                case NoneIntent:
+                                default:
+                                    // Help or no intent identified, either way, let's provide some help.
+                                    // to the user
+                                    await dc.Context.SendActivityAsync("I didn't understand what you just said to me.");
+                                    break;
+
+                                case BuyIntent:
+                                    await dc.Context.SendActivityAsync(topIntent);
+
+                                    // Inform the user if LUIS used an entity.
+                                    if (entityFound.ToString() != string.Empty)
+                                    {
+                                        await turnContext.SendActivityAsync($"==>LUIS Entity Found: {entityFound}\n");
+                                    }
+                                    else
+                                    {
+                                        await turnContext.SendActivityAsync($"==>No LUIS Entities Found.\n");
+                                    }
+
+                                    var buyCard = CreateAdaptiveCardAttachment(@".\Dialogs\BuyIntent\Resources\buyCard.json");
+                                    var response = CreateResponse(activity, buyCard);
+                                    await dc.Context.SendActivityAsync(response);
+
+                                    break;
+
+                                case SellIntent:
+                                    await dc.Context.SendActivityAsync(topIntent);
+                                    break;
+                            }
+                            break;
+
+                        case DialogTurnStatus.Waiting:
+                            // The active dialog is waiting for a response from the user, so do nothing.
+                            break;
+
+                        case DialogTurnStatus.Complete:
+                            await dc.EndDialogAsync();
+                            break;
+
+                        default:
+                            await dc.CancelAllDialogsAsync();
+                            break;
+                    }
+                }
+            }
+            else if (activity.Type == ActivityTypes.ConversationUpdate)
+            {
+                if (activity.MembersAdded != null)
+                {
+                    // Iterate over all new members added to the conversation.
+                    foreach (var member in activity.MembersAdded)
+                    {
+                        // Greet anyone that was not the target (recipient) of this message.
+                        // To learn more about Adaptive Cards, see https://aka.ms/msbot-adaptivecards for more details.
+                        if (member.Id != activity.Recipient.Id)
+                        {
+                            var welcomeCard = CreateAdaptiveCardAttachment(@".\Dialogs\Welcome\Resources\welcomeCard.json");
+                            var response = CreateResponse(activity, welcomeCard);
+                            await dc.Context.SendActivityAsync(response);
+                        }
+                    }
+                }
+            }
+
+            await _conversationState.SaveChangesAsync(turnContext);
+            await _userState.SaveChangesAsync(turnContext);
+        }
+
+        // Determine if an interruption has occurred before we dispatch to any active dialog.
+        private async Task<bool> IsTurnInterruptedAsync(DialogContext dc, string topIntent)
+        {
+            // See if there are any conversation interrupts we need to handle.
+            if (topIntent.Equals(CancelIntent))
+            {
+                if (dc.ActiveDialog != null)
+                {
+                    await dc.CancelAllDialogsAsync();
+                    await dc.Context.SendActivityAsync("Ok. I've canceled our last activity.");
+                }
+                else
+                {
+                    await dc.Context.SendActivityAsync("I don't have anything to cancel.");
+                }
+
+                return true;        // Handled the interrupt.
+            }
+
+            if (topIntent.Equals(HelpIntent))
+            {
+                await dc.Context.SendActivityAsync("Let me try to provide some help.");
+                await dc.Context.SendActivityAsync("I understand greetings, being asked for help, or being asked to cancel what I am doing.");
+                if (dc.ActiveDialog != null)
+                {
+                    await dc.RepromptDialogAsync();
+                }
+
+                return true;        // Handled the interrupt.
+            }
+
+            return false;           // Did not handle the interrupt.
+        }
+
+        // Create an attachment message response.
+        private Activity CreateResponse(Activity activity, Attachment attachment)
+        {
+            var response = activity.CreateReply();
+            response.Attachments = new List<Attachment>() { attachment };
+            return response;
+        }
+
+        // Load attachment from file.
+        private Attachment CreateAdaptiveCardAttachment(string JsonDirectory)
+        {
+            var adaptiveCard = File.ReadAllText(JsonDirectory, Encoding.GetEncoding(51949));        //51949: euc-kr
+            return new Attachment()
+            {
+                ContentType = "application/vnd.microsoft.card.adaptive",
+                Content = JsonConvert.DeserializeObject(adaptiveCard),
+            };
+        }
+
+        /// <summary>
+        /// Helper function to update greeting state with entities returned by LUIS.
+        /// </summary>
+        /// <param name="luisResult">LUIS recognizer <see cref="RecognizerResult"/>.</param>
+        /// <param name="turnContext">A <see cref="ITurnContext"/> containing all the data needed
+        /// for processing this conversation turn.</param>
+        /// <returns>A task that represents the work queued to execute.</returns>
+        private async Task UpdateGreetingState(RecognizerResult luisResult, ITurnContext turnContext)
+        {
+            if (luisResult.Entities != null && luisResult.Entities.HasValues)
+            {
+                // Get latest GreetingState
+                var greetingState = await _greetingStateAccessor.GetAsync(turnContext, () => new GreetingState());
+                var entities = luisResult.Entities;
+
+                // Supported LUIS Entities
+                string[] userNameEntities = { "userName", "userName_patternAny" };
+                string[] userLocationEntities = { "userLocation", "userLocation_patternAny" };
+
+                // Update any entities
+                // Note: Consider a confirm dialog, instead of just updating.
+                foreach (var name in userNameEntities)
+                {
+                    // Check if we found valid slot values in entities returned from LUIS.
+                    if (entities[name] != null)
+                    {
+                        // Capitalize and set new user name.
+                        var newName = (string)entities[name][0];
+                        greetingState.Name = char.ToUpper(newName[0]) + newName.Substring(1);
+                        break;
+                    }
+                }
+
+                foreach (var city in userLocationEntities)
+                {
+                    if (entities[city] != null)
+                    {
+                        // Capitalize and set new city.
+                        var newCity = (string)entities[city][0];
+                        greetingState.City = char.ToUpper(newCity[0]) + newCity.Substring(1);
+                        break;
+                    }
+                }
+
+                // Set the new values into state.
+                await _greetingStateAccessor.SetAsync(turnContext, greetingState);
+            }
+        }
+
+        private string ParseLuisForEntities(RecognizerResult recognizerResult)
+        {
+            var result = string.Empty;
+
+            // recognizerResult.Entities returns type JObject.
+            foreach (var entity in recognizerResult.Entities)
+            {
+                // Parse JObject for a known entity types: Appointment, Meeting, and Schedule.
+                var stockPrice = JObject.Parse(entity.Value.ToString())["단가"];
+                var stockQuantity = JObject.Parse(entity.Value.ToString())["수량"];
+                var stockName = JObject.Parse(entity.Value.ToString())["종목"];
+                
+                var token = entity.Value.ToString();
+                dynamic d = JsonConvert.DeserializeObject<dynamic>(token);
+                if (d.수량[0] != null)
+                {
+                    Console.WriteLine(d.수량[0].text);
+                    result += d.수량[0].text;
+                    Console.WriteLine("==========");
+                }
+
+                if (d.종목[0] != null)
+                {
+                    Console.WriteLine(d.종목[0].text);
+                    result += d.종목[0].text;
+                    Console.WriteLine("==========");
+                }
+                return result;
+                /*
+                // We will return info on the first entity found.
+                if (stockPrice != null)
+                {
+                    // use JsonConvert to convert entity.Value to a dynamic object.
+                    dynamic o = JsonConvert.DeserializeObject<dynamic>(entity.Value.ToString());
+                    if (o.단가[0] != null)
+                    {
+                        // Find and return the entity type and score.
+                        var entType = o.단가[0].type;
+                        var entScore = o.단가[0].score;
+                        result = "단가Entity: " + entType + ", Score: " + entScore + ".";
+
+                        return result;
+                    }
+                }
+
+                if (stockQuantity != null)
+                {
+                    // use JsonConvert to convert entity.Value to a dynamic object.
+                    dynamic o = JsonConvert.DeserializeObject<dynamic>(entity.Value.ToString());
+                    if (o.수량[0] != null)
+                    {
+                        // Find and return the entity type and score.
+                        var entType = o.수량[0].type;
+                        var entScore = o.수량[0].score;
+                        var entValue = o.수량[0].text;
+                        result = "수량Entity: " + entType + ", Score: " + entScore + ", Value: " + entValue + ", json: " + o.수량[0] + "\n";
+
+                        return result;
+                    }
+                }
+
+                if (stockName != null)
+                {
+                    // use JsonConvert to convert entity.Value to a dynamic object.
+                    dynamic o = JsonConvert.DeserializeObject<dynamic>(entity.Value.ToString());
+                    if (o.종목[0] != null)
+                    {
+                        // Find and return the entity type and score.
+                        var entType = o.종목[0].type;
+                        var entScore = o.종목[0].score;
+                        var entValue = o.종목[0].text;
+                        result = "종목Entity: " + entType + ", Score: " + entScore + ", Value: " + entValue + ", json: " + o.종목[0] + "\n";
+
+                        return result;
+                    }
+                }
+                */
+            }
+            // No entities were found, empty string returned.
+            return result;
+        }
+    }
+}